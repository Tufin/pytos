# coding=utf-8
import collections
import csv
import io
import itertools
import logging
import multiprocessing.pool

from pytos.common.definitions.Url_Params_Builder import URLParamBuilderDict
from requests import RequestException

from pytos.common.helpers import Secure_API_Helper
from pytos.common.definitions.xml_tags import Elements, SeverityLevels
from pytos.common.exceptions import REST_Not_Found_Error, REST_Bad_Request_Error, \
    REST_Request_URI_Too_Long, REST_Client_Error, ItemAlreadyExists, REST_Internal_Server_Error, REST_HTTP_Exception
from pytos.common.logging.definitions import HELPERS_LOGGER_NAME
from pytos.securetrack.xml_objects.rest.cleanups import Generic_Cleanup_List
from pytos.securetrack.xml_objects.rest.device import Devices_List, Device, Device_Revisions_List, GenericDevicesList, \
    RuleSearchDeviceList, Device_Revision, InternetReferralObject
from pytos.securetrack.xml_objects.rest.domain import Domains, Domain
from pytos.securetrack.xml_objects.rest.nat_rules import NatRules
from pytos.securetrack.xml_objects.rest.routes import RoutesList
from pytos.securetrack.xml_objects.rest.rules import Rules_List, Cleanup_Set, Policy_List, Bindings_List, \
    Interfaces_List, Topology_Interfaces_List, Policy_Analysis_Query_Result, Network_Objects_List, Services_List, \
    Rule_Documentation, SecurityPolicyDeviceViolations, Change_Authorization
from pytos.securetrack.xml_objects.rest.security_policy import SecurityPolicyExceptionList, Security_Policy_Exception, \
    Security_Policies_List
from pytos.securetrack.xml_objects.rest.topology import PathCalculationResults
from pytos.securetrack.xml_objects.rest.zones import Zone_Entries_List, Zone_List, \
    ZoneDescendantsList

logger = logging.getLogger(HELPERS_LOGGER_NAME)

DEVICE_TYPES = {"Cisco": ["asa", "pix", "fwsm", "nexus", "switch", "xr_router", "L3_switch", "router"],
                "Checkpoint": ["cp_cma", "cp_smrt_cntr"],
                "Netscreen": ["netscreen", "netscreen_cluster", "junos", "junosStateless"], "Fortinet": ["fortigate"],
                "PaloAltoNetworks": ["PaloAltoFW"], "Mcafee": ["mcafeeFW"], "NewF5": ["new_bigip"], "f5": ["bigip"],
                "bluecoat": ["proxysg"], "linux": ["iptables"]}

DEFAULT_DOMAIN_ID = 1
DETACH = -1


class Secure_Track_Helper(Secure_API_Helper):
    """This class  is used to interact via HTTP with SecureTrack.
    It also allows for easy sending of email messages.
    """
    CONFIG_PARSER_SECTION_NAME = "securetrack"

    def __init__(self, hostname, login_data, **kwargs):
        """
        :param hostname: The SecureChange hostname with which we will communicate via HTTP.
        :type hostname: str
        :param login_data: A tuple of (username,password) used for basic authentication with the specified hostname.
        :type login_data: tuple
        """
        super().__init__(hostname, login_data, **kwargs)

    def get_devices_list(self, custom_params=None):
        """Get the list of currently configured devices in SecureTrack.

        :param custom_params: Dictionary from param name to value, eg {'vendor': 'Cisco}
        :type custom_params: dict
        :return: List of currently configured devices in SecureTrack.
        :rtype: Devices_List
        :raise IOError: If there was a communication error while getting the devices list.
        """
        logger.info("Getting SecureTrack devices list.")

        if custom_params:
            params = '&'.join('{}={}'.format(k, v) for k, v in custom_params.items())
            params = '?' + params
        else:
            params = ''

        try:
            response_string = self.get_uri("/securetrack/api/devices/{}".format(params),
                                           expected_status_codes=200).response.content
        except RequestException:
            message = "Failed to GET devices list."
            logger.critical(message)
            raise IOError(message)
        return Devices_List.from_xml_string(response_string)

    def get_device_by_id(self, device_id):
        """Get a configured SecureTrack device by ID.

        :param device_id: The device ID for the device we want to get.
        :type device_id: int
        :return: The device with the specified ID.
        :rtype: Device
        :raise ValueError: If a device with the specified ID does not exist.
        :raise IOError: If there was a communication problem trying to get the device.
        """
        logger.info("Getting SecureTrack device with ID %s.", device_id)
        try:
            response_string = self.get_uri("/securetrack/api/devices/{}".format(device_id),
                                           expected_status_codes=200).response.content
        except REST_Not_Found_Error:
            message = "Device with ID {} does not exist.".format(device_id)
            logger.critical(message)
            raise ValueError(message)
        except RequestException:
            message = "Failed to GET device with ID {}.".format(device_id)
            logger.critical(message)
            raise IOError(message)
        return Device.from_xml_string(response_string)

    def get_rule_by_device_and_rule_id(self, device_id, rule_id, get_documentation=False):
        """Get a configured SecureTrack device by ID.

        :param device_id: The device ID for the device we want to get.
        :type device_id: int
        :param rule_id: The rule ID for the rule we want to get.
        :type rule_id: int
        :param get_documentation: Whether or not we want to also get the documentation for the rule.
        :type get_documentation: bool
        :return: A Rules_List containing the rule with the specified ID.
        :rtype: Rules_List
        :raise ValueError: If a device or rule with the specified ID does not exist.
        :raise IOError: If there was a communication problem trying to get the rule.
        """
        logger.info("Getting SecureTrack device with ID %s.", device_id)
        if get_documentation:
            rule_documentation_uri_suffix = "?add=documentation"
            logger.info("Getting rules with rule documentation.")
        else:
            rule_documentation_uri_suffix = ""
        try:
            response_string = self.get_uri(
                "/securetrack/api/devices/{}/rules/{}{}".format(device_id, rule_id, rule_documentation_uri_suffix),
                expected_status_codes=200).response.content
        except RequestException:
            message = "Failed to GET device with ID {}.".format(device_id)
            logger.critical(message)
            raise IOError(message)
        return Rules_List.from_xml_string(response_string)

    def get_device_revisions_by_id(self, device_id):
        """ Get a list of revisions for a SecureTrack device by ID.

        :param device_id: The device ID for the device we want to get.
        :type device_id: int|str
        :return: The revisions list for the device with the specified ID.
        :rtype: Device_Revisions_List
        :raise ValueError: If a device with the specified ID does not exist.
        :raise IOError: If there was a communication problem trying to get the device.
        """
        logger.info("Getting SecureTrack revisions for device with ID %s.", device_id)
        try:
            response_string = self.get_uri("/securetrack/api/devices/{}/revisions/".format(device_id),
                                           expected_status_codes=200).response.content
        except REST_Not_Found_Error:
            message = "Device with ID {} does not exist.".format(device_id)
            logger.critical(message)
            raise ValueError(message)
        except RequestException:
            message = "Failed to GET device with ID {}.".format(device_id)
            logger.critical(message)
            raise IOError(message)
        return Device_Revisions_List.from_xml_string(response_string)

    def get_device_config_by_id(self, device_id):
        """Get the configuration for a configured SecureTrack device by ID.

        :param device_id: The configuration for the device we want to get.
        :type device_id: int
        :return: The configuration for the device with the specified ID.
        :rtype: int|str
        :raise ValueError: If a device with the specified ID does not exist.
        :raise IOError: If there was a communication problem trying to get the device.
        """
        hard_coded_checksum_string = b"Cryptochecksum:0123456789ABCDEF]]></"
        logger.info("Getting SecureTrack device with ID '%s'.", device_id)
        try:
            response_string = self.get_uri("/securetrack/api/devices/{}/config".format(device_id),
                                           expected_status_codes=200).response.content
        except REST_Not_Found_Error:
            message = "Device with ID {} does not exist.".format(device_id)
            logger.critical(message)
            raise ValueError(message)
        except RequestException:
            message = "Failed to GET configuration for device with ID {}.".format(device_id)
            logger.critical(message)
            raise IOError(message)
        device_config_xml_string = bytes(response_string)
        if device_config_xml_string:
            device_config_xml_string = device_config_xml_string.replace(
                    b"<" + bytes(Elements.DEVICE_CONFIG, encoding="ascii") + b"><![CDATA[", b"")
            device_config_xml_string = device_config_xml_string.replace(
                    hard_coded_checksum_string + bytes(Elements.DEVICE_CONFIG, encoding="ascii") + b">\n", b"")
            return device_config_xml_string
        else:
            return device_config_xml_string

    def get_device_id_by_name(self, device_name):
        """Get the device ID for a device by name

        :param device_name: The name for the device.
        :type device_name: str
        :return: The device ID for the device with the matching name.
        :rtype: int
        :raise ValueError: If a device with the specified name does not exist.
        :raise IndexError: If more than one device with the specified name exists.
        """
        match_device = None
        devices_list = self.get_devices_list()
        for device in devices_list:
            if device.name == device_name:
                if not match_device:
                    match_device = device
                else:
                    message = "More than one device with the name '{}' exists. (Device IDs are {},{})".format(
                        device_name, match_device.id, device.id)
                    logger.error(message)
                    raise IndexError(message)
        if not match_device:
            message = "A device with the name '{}' does not exist.".format(device_name)
            logger.error(message)
            raise ValueError(message)
        else:
            return match_device.id

    def get_device_by_name(self, device_name):
        """Get a configured SecureTrack device by ID.

        :param device_name: The name of the device
        :type device_name: str
        :return: The device with the specified ID.
        :rtype: Device
        :raise ValueError: If a device with the specified ID does not exist.
        :raise IOError: If there was a communication problem trying to get the device.
        """
        logger.info("Getting SecureTrack device with name %s.", device_name)
        try:
            response_string = self.get_uri("/securetrack/api/devices?name={}".format(device_name),
                                           expected_status_codes=200).response.content
        except REST_Not_Found_Error:
            message = "Device {} does not exist.".format(device_name)
            logger.critical(message)
            raise ValueError(message)
        except RequestException:
            message = "Failed to GET device {}.".format(device_name)
            logger.critical(message)
            raise IOError(message)
        found_devices = [device for device in Devices_List.from_xml_string(response_string) if
                         device.name.lower() == device_name.lower()]
        if not found_devices:
            message = "Device {} does not exist.".format(device_name)
            logger.critical(message)
            raise ValueError(message)
        elif len(found_devices) > 1:
            message = "Multiple devices with name '{}' found".format(device_name)
            logger.critical(message)
            raise ValueError(message)
        return found_devices[0]

    def get_generic_devices(self, domain_id=DEFAULT_DOMAIN_ID):
        """Get the list of generic devices

        :param domain_id: The ID of the domain
        :type domain_id: int|str
        :return: GenericDevicesList
        """
        logger.debug("Getting the list of the generic device for domain {}".format(domain_id))
        try:
            response_string = self.get_uri("/securetrack/api/generic_devices?context={}".format(domain_id),
                                           expected_status_codes=200).response.content
        except RequestException:
            message = "Failed to GET generic devices on domain {}.".format(domain_id)
            logger.critical(message)
            raise IOError(message)
        return GenericDevicesList.from_xml_string(response_string)

    def get_generic_device_by_name(self, generic_device_name, domain_id=DEFAULT_DOMAIN_ID):
        """Get generic device by name on specified domain

        :param generic_device_name: The name of the generic device
        :type generic_device_name: str
        :param domain_id: Domain ID of the generic device
        :type domain_id: int|str
        :return: GenericDevice
        """
        logger.debug("Getting generic device with name '{}' on domain {}".format(generic_device_name, domain_id))
        try:
            response_string = self.get_uri(
                "/securetrack/api/generic_devices?name={}&context={}".format(generic_device_name, domain_id),
                expected_status_codes=200).response.content
        except RequestException:
            message = "Failed to GET generic device with name '{}' on domain {}.".format(generic_device_name, domain_id)
            logger.critical(message)
            raise IOError(message)
        try:
            return GenericDevicesList.from_xml_string(response_string)[0]
        except IndexError:
            msg = "Generic device with name '{}' on domain {} is not found".format(generic_device_name, domain_id)
            logger.error(msg)
            raise ValueError(msg)

    def add_offline_device(self, name, vendor, model, domain_id=None, domain_name="Default", topology="true",
                           offline="true"):
        """Add an offline device to SecureTrack.

        :param model: The model for the device that will be created. (see DEVICE_TYPES)
        :type model: str
        :param vendor: The vendor for the device that will be created. (see DEVICE_TYPES)
        :type vendor: str
        :param domain_id: The domain_id for the device that will be created.
        :type domain_id: str
        :param domain_name: The domain_name for the device that will be created.
        :type domain_name: str
        :param name: The name for the device that will be created.
        :type name: str
        :param offline: The offline flag for the device that will be created.
        :type offline: str
        :param topology: The topology flag for the device that will be created.
        :type topology: str
        :return: The ID of the created object .
        :rtype: int
        :raise ValueError: If the device could not be created.
        :raise IOError: If there was a communication problem while trying to create the device.
        """
        logger.info("Creating SecureTrack device.")
        if vendor not in DEVICE_TYPES:
            message = "Unknown vendor '{}'.".format(vendor)
            logger.error(message)
            raise ValueError(message)
        if model not in DEVICE_TYPES[vendor]:
            message = "Unknown model '{}' for vendor '{}'.".format(model, vendor)
            logger.error(message)
            raise ValueError(message)

        # FIXME: Workaround because of the bug, API ignores domain ID and needs domain name
        # FIXME: BUG was fixed, keeping it for backward compatability
        if domain_id:
            if domain_name:
                logger.debug("Both domain name and ID are passed to function, using ID and ignoring name")
            try:
                domain_name = self.get_domain_by_id(domain_id).name
            except (ValueError, IOError, REST_HTTP_Exception, AttributeError) as error:
                logger.debug("Failed to get domain with ID {} for new device, setting to default. Error: {}".format(
                             domain_id, error))
                domain_name = "Default"

        if not domain_id and not domain_name:
            domain_name = "Default"

        device = Device(model, vendor, domain_id, domain_name, None, name, offline, topology)
        try:
            response = self.post_uri("/securetrack/api/devices/", device.to_xml_string(), expected_status_codes=201)
            device_id = response.get_created_item_id()
            return device_id
        except RequestException:
            message = "Failed to create device."
            logger.critical(message)
            raise IOError(message)
        except REST_Bad_Request_Error as http_exception:
            message = "Could not create device, got error: '{}'".format(http_exception)
            logger.critical(message)
            raise ValueError(message)

    def update_offline_device(self, device):
        """Add an offline device to SecureTrack.

        :param device: The device object to be sent
        :type device: Device
        :raise ValueError: If the device could not be created.
        :raise IOError: If there was a communication problem while trying to create the device.
        """
        # FIXME: Workaround because of the bug, API ignores domain ID and needs domain name
        if device.domain_id and not device.domain_name:
            try:
                device.domain_name = self.get_domain_by_id(device.domain_id).name
            except (ValueError, IOError, REST_HTTP_Exception, AttributeError) as error:
                logger.debug("Failed to get domain with ID {} for new device, setting to default. Error: {}".format(
                             device.domain_id, error))
                device.domain_name = "Default"
        try:
            self.put_uri("/securetrack/api/devices/{}".format(device.id),
                         device.to_xml_string(), expected_status_codes=[200, 201])
        except RequestException:
            message = "Failed to update device."
            logger.critical(message)
            raise IOError(message)
        except REST_Bad_Request_Error as http_exception:
            message = "Could not update device, got error: '{}'".format(http_exception)
            logger.critical(message)
            raise ValueError(message)

    def upload_device_offline_config(self, device_id, conf_file_handle):
        """Upload configuration for a device that is marked as an offline device by ID.

        :param device_id: The device ID for which configuration will be uploaded.
        :type device_id: str|int
        :param conf_file_handle: The configuration file that will be uploaded for the specified device ID.
        :type conf_file_handle: An string containing the path to the configuration file.
        :raise ValueError: If there was a problem with the supplied parameters.
        :raise IOError: If there was a communication problem while trying to upload the offline device configuration.
        """
        logger.info("Uploading offline device configuration for device ID '%s'", device_id)
        multi_part_form_dict = {"device_id": str(device_id), "configuration_file": (
            conf_file_handle.name, conf_file_handle, "application/octet-stream")}
        try:
            response = self.post_uri("/securetrack/api/tasks/add_device_config_task",
                                     multi_part_form_params=multi_part_form_dict, expected_status_codes=201)
            logger.info("Upload successful.")
            config_upload_task_id = response.get_created_item_id()
            return config_upload_task_id
        except RequestException:
            message = "Failed to upload offline configuration for device ID {}".format(device_id)
            logger.critical(message)
            raise IOError(message)
        except REST_Bad_Request_Error as http_exception:
            message = "Could not upload offline device configuration, got error: '{}'.".format(http_exception)
            logger.critical(message)
            raise ValueError(message)

    def get_shadowed_rules_for_device_by_id(self, device_id, start_rule_num=None, rule_count=None):
        """Get the shadowed rules for a device by ID.

        :type rule_count: int
        :type start_rule_num: int
        :param rule_count: How many rules to fetch.
        :param start_rule_num: The number of the first rule to fetch.
        :param device_id: The device ID for which the list of shadowed rules will be fetched.
        :type device_id: str|int
        :return: The list of shadowed rules for the device with the specified ID.
        :rtype: Cleanup_Set
        :raise ValueError: If there was a problem with the supplied parameters.
        :raise IOError: If there was a communication problem while trying to get the list of shadowed rules.
        """
        optional_params = [start_rule_num, rule_count]
        params_defined = [param is not None for param in optional_params]
        if any(params_defined) and not all(params_defined):
            raise ValueError("start_rule and rule_count must either be both set or both unset.")
        if start_rule_num is not None:
            logger.info("Getting shadowed rules for device ID '%s', start rule is '%s', rule count is '%s'", device_id,
                        start_rule_num, rule_count)
            params_string = "&start={}&count={}".format(start_rule_num, rule_count)
        else:
            params_string = ""
            logger.info("Getting shadowed rules for device ID '%s'", device_id)
        try:
            response_string = self.get_uri(
                "/securetrack/api/devices/{}/cleanups?code=C01{}".format(device_id, params_string),
                expected_status_codes=200).response.content
        except RequestException:
            message = "Failed to get the list of shadowed rules for device ID {}.".format(device_id)
            logger.critical(message)
            raise IOError(message)
        except REST_Not_Found_Error:
            message = "Device with ID {} does not exist.".format(device_id)
            logger.critical(message)
            raise ValueError(message)
        return Cleanup_Set.from_xml_string(response_string)

    def get_cleanups_for_device_by_id(self, device_id):
        """Get the cleanups for a device.

        :param device_id: The device ID or list of IDs for which to get the cleanups.
        :type device_id: int|list[int]|str
        :return: The list of shadowed rules for the device with the specified ID.
        :rtype: Generic_Cleanup_List
        :raise ValueError: If there was a problem with the supplied parameters.
        :raise IOError: If there was a communication problem while trying to get the list of shadowed rules.
        """
        if isinstance(device_id, list):
            device_id = ",".join(device_id)
        logger.info("Getting shadowed rules for device ID '%s'", device_id)
        try:
            response_string = self.get_uri("/securetrack/api/cleanups?devices={}".format(device_id),
                                           expected_status_codes=200).response.content
        except RequestException:
            message = "Failed to get the list of shadowed rules for device ID {}.".format(device_id)
            logger.critical(message)
            raise IOError(message)
        except REST_Not_Found_Error:
            message = "Device with ID {} does not exist.".format(device_id)
            logger.critical(message)
            raise ValueError(message)
        return Generic_Cleanup_List.from_xml_string(response_string)

    def get_shadowing_rules_for_device_id_and_rule_uids(self, device_id, rule_uids):
        """Get the shadowing rules for a device.

        :param device_id: The device ID for which the list of shadowed rules will be fetched.
        :type device_id: int
        :param rule_uids: The UID of the rules for which to get shadowing rules.
        :type rule_uids: str|list[str]
        :return: The list of shadowed rules for the device with the specified ID.
        :rtype: Cleanup_Set
        :raise ValueError: If there was a problem with the supplied parameters.
        :raise IOError: If there was a communication problem while trying to get the list of shadowed rules.
        """
        logger.info("Getting shadowing rules for device ID '%s', UIDs are '%s'", device_id, rule_uids)
        if isinstance(rule_uids, list):
            rule_uids = ",".join(rule_uids)
        try:
            response_string = self.get_uri(
                "/securetrack/api/devices/{}/shadowing_rules?shadowed_uids={}".format(device_id, rule_uids),
                expected_status_codes=200).response.content
        except RequestException:
            message = "Failed to get the list of shadowed rules for device ID {}.".format(device_id)
            logger.critical(message)
            raise IOError(message)
        except REST_Not_Found_Error:
            message = "Device with ID {} does not exist.".format(device_id)
            logger.critical(message)
            raise ValueError(message)
        except REST_Request_URI_Too_Long:
            message = "Maximum URI length exceeded."
            logger.critical(message)
            raise REST_Request_URI_Too_Long(message, expected_status_code=200)
        return Cleanup_Set.from_xml_string(response_string)

    def get_devices_by_rule_search(self, search_text=None, context=None):
        """Get list of device that match to the search text based on the rule documentation

        :param search_text: dictionary of the search params
        :param context: Domain ID
        :return: List collection of effected devices
        """
        logger.info("Getting devices by: Search text: {}, context: {}".format(search_text, context))
        search_str = ""
        if search_text is not None:
            if isinstance(search_text, dict):
                search_params = ",".join(["{}:{}".format(key, value) for key, value in search_text.items()])
            else:
                search_params = search_text
            search_str = "search_text={}".format(search_params)
        context_str = "context={}".format(context) if context else ""
        url = "/securetrack/api/rule_search?{}{}".format(search_str, context_str)
        try:
            response_string = self.get_uri(url, expected_status_codes=200).response.content
        except RequestException:
            message = "Failed to get device list for search text: {} and context: {}".format(search_text, context)
            logger.critical(message)
            raise IOError(message)
        except REST_Bad_Request_Error:
            message = "Failed to find devices for search string '{}'".format(search_str)
            logger.critical(message)
            raise ValueError(message)
        return RuleSearchDeviceList.from_xml_string(response_string)

    def rule_search_for_device(self, device_id, search_text=None, context=None, count=None, start=None):
        """Find rules for device based on search input. count and start arguments should only be used with
        TOS 17.1 HF2 and above

        :param device_id:
        :param search_text: dictionary of the search params
        :type search_text: dict
        :param context: Domain ID
        :type context: int
        :param start:
        :type start: int
        :param count:
        :type count: int
        :return: The rules for device based on the search context
        :rtype: Rules_List
        """
        logger.info("Getting rules for device {}. Search text: {}, context: {}".format(device_id, search_text, context))
        search_text_string = ""
        context_string = ""
        if search_text:
            if isinstance(search_text, dict):
                search_params = " ".join(["{}:{}".format(key, value) for key, value in search_text.items()])
            else:
                search_params = search_text
            search_text_string = "search_text={}".format(search_params)
        if context:
            context_string = "context={}".format(context)
        if count is not None and start is not None:
            paging_args = "&start={}&count={}".format(start, count)
        else:
            paging_args = ""
        url = "/securetrack/api/rule_search/{}?{}{}{}".format(device_id, search_text_string, context_string,
                                                              paging_args)
        try:
            response_string = self.get_uri(url, expected_status_codes=200).response.content
        except RequestException:
            message = "Failed to get the list of rules" \
                      " for device ID {} with search text:" \
                      " {}, context: {}.".format(device_id, search_text, context)
            logger.critical(message)
            raise IOError(message)
        except REST_Bad_Request_Error:
            message = "Device with ID {} does not have a ready revision.".format(device_id)
            logger.critical(message)
            raise ValueError(message)
        return Rules_List.from_xml_string(response_string)

    def get_rules_for_device(self, device_id, get_documentation=False, custom_params=None):
        """Get the rules for a device.

        :param device_id: The device ID for which we want to get rules.
        :type device_id: int
        :param get_documentation: Whether or not we want to also get the documentation for the rule.
        :type get_documentation: bool
        :param custom_params: Dictionary from param name to value, eg {'policyId': 1}
        :type custom_params: dict
        :return: The rules for the specified device.
        :rtype: Rules_List
        :raise ValueError: If a device with the specified ID does not exist.
        :raise IOError: If there was a communication problem trying to get the rules.
        """

        logger.info("Getting rules for device with ID '%s'.", device_id)
        uri_suffix = ""
        lead_param = "?"
        if get_documentation:
            uri_suffix = "?add=documentation"
            lead_param = "&"
            logger.info("Getting rules with rule documentation.")

        if custom_params:
            params = '&'.join('{}={}'.format(k, v) for k, v in custom_params.items())
            uri_suffix += lead_param + params

        try:
            response_string = self.get_uri("/securetrack/api/devices/{}/rules{}".format(device_id, uri_suffix),
                                           expected_status_codes=200).response.content
        except RequestException:
            message = "Failed to get the list of rules for device ID {}.".format(device_id)
            logger.critical(message)
            raise IOError(message)
        except REST_Not_Found_Error:
            message = "Device with ID {} does not exist.".format(device_id)
            logger.critical(message)
            raise ValueError(message)
        return Rules_List.from_xml_string(response_string)

    def get_rules_for_revision(self, revision_id, get_documentation=False):
        """Get the rules for a device.

        :param revision_id: The revision ID for which we want to get rules.
        :type revision_id: int
        :param get_documentation: Whether or not we want to also get the documentation for the rule.
        :type get_documentation: bool
        :return: The rules for the specified revision.
        :rtype: Rules_List
        :raise ValueError: If a revision with the specified ID does not exist.
        :raise IOError: If there was a communication problem trying to get the rules.
        """

        logger.info("Getting rules for revision with ID '%s'.", revision_id)
        rule_documentation_uri_suffix = ""
        if get_documentation:
            rule_documentation_uri_suffix = "?add=documentation"
            logger.info("Getting rules with rule documentation.")
        try:
            response_string = self.get_uri(
                "/securetrack/api/revisions/{}/rules{}".format(revision_id, rule_documentation_uri_suffix),
                expected_status_codes=200).response.content
        except RequestException:
            message = "Failed to get the list of rules for revision ID {}.".format(revision_id)
            logger.critical(message)
            raise IOError(message)
        except REST_Not_Found_Error:
            message = "Revision with ID {} does not exist.".format(revision_id)
            logger.critical(message)
            raise ValueError(message)
        return Rules_List.from_xml_string(response_string)

    def get_policies_for_revision(self, revision_id):
        """Get the policies for a revision.

        :param revision_id: The revision ID for which we want to get policies.
        :type revision_id: int
        :return: The policies for the specified revision.
        :rtype: Policy_List
        :raise ValueError: If a revision with the specified ID does not exist.
        :raise IOError: If there was a communication problem trying to get the rules.
        """

        logger.info("Getting policies for device with ID '%s'.", revision_id)
        try:
            response_string = self.get_uri("/securetrack/api/revisions/{}/policies".format(revision_id),
                                           expected_status_codes=200).response.content
        except RequestException:
            message = "Failed to get the list of policies for revision ID {}.".format(revision_id)
            logger.critical(message)
            raise IOError(message)
        except (REST_Not_Found_Error, REST_Internal_Server_Error):
            message = "Revision with ID {} does not exist.".format(revision_id)
            logger.critical(message)
            raise ValueError(message)
        return Policy_List.from_xml_string(response_string)

    def get_policies_for_device(self, device_id):
        """Get the policies for a device.

        :param device_id: The device ID for which we want to get policies.
        :type device_id: int
        :return: The policies for the specified device.
        :rtype: Policy_List
        :raise ValueError: If a device with the specified ID does not exist.
        :raise IOError: If there was a communication problem trying to get the policies.
        """

        logger.info("Getting policies for device with ID '%s'.", device_id)
        device = self.get_device_by_id(device_id)
        if device.model == "module":
            return Policy_List([])
        try:
            response_string = self.get_uri("/securetrack/api/devices/{}/policies".format(device_id),
                                           expected_status_codes=200).response.content
        except RequestException:
            message = "Failed to get the list of policies for device ID {}.".format(device_id)
            logger.critical(message)
            raise IOError(message)
        except REST_Not_Found_Error:
            message = "Device with ID {} does not exist.".format(device_id)
            logger.critical(message)
            raise ValueError(message)
        return Policy_List.from_xml_string(response_string)

    def get_bindings_for_device(self, device_id):
        """Get the bindings for a device.

        :param device_id: The device ID for which we want to get bindings.
        :type device_id: int
        :return: The bindings for the specified device.
        :rtype: Bindings_List
        :raise ValueError: If a device with the specified ID does not exist.
        :raise IOError: If there was a communication problem trying to get the bindings.
        """
        logger.info("Getting bindings for device with ID '%s'.", device_id)
        try:
            response_string = self.get_uri("/securetrack/api/devices/{}/bindings".format(device_id),
                                           expected_status_codes=200).response.content
        except RequestException:
            message = "Failed to get the list of bindings for device ID {}.".format(device_id)
            logger.critical(message)
            raise IOError(message)
        except REST_Not_Found_Error:
            message = "Device with ID {} does not exist.".format(device_id)
            logger.critical(message)
            raise ValueError(message)
        return Bindings_List.from_xml_string(response_string)

    def get_interfaces_for_device(self, device_id):
        """Get the interfaces for a device.

        :param device_id: The device ID for which we want to get interfaces.
        :type device_id: int
        :return: The interfaces for the specified device.
        :rtype: Interfaces_List
        :raise ValueError: If a device with the specified ID does not exist.
        :raise IOError: If there was a communication problem trying to get the interfaces.
        """
        logger.info("Getting interfaces for device with ID '%s'.", device_id)
        try:
            response_string = self.get_uri("/securetrack/api/devices/{}/interfaces".format(device_id),
                                           expected_status_codes=200).response.content
        except RequestException:
            message = "Failed to get the list of bindings for device ID {}.".format(device_id)
            logger.critical(message)
            raise IOError(message)
        except REST_Not_Found_Error:
            message = "Device with ID {} does not exist.".format(device_id)
            logger.critical(message)
            raise ValueError(message)
        return Interfaces_List.from_xml_string(response_string)

    def get_interface_for_device_by_interface_id(self, device_id, interface_id):
        """Get the interface object for device by ID

        :param device_id: SecureTrack device id
        :param interface_id: SecureTrack interface object id
        :return: Interface object
        """
        logger.info("Getting interfaces id '{}' for device id '{}'.".format(interface_id, device_id))
        for interface in self.get_interfaces_for_device(device_id):
            if interface.id == interface_id:
                return interface
        return None

    def get_topology_interfaces(self, device_id):
        """Get the topology interfaces for a device

        :param device_id: The device ID for which we want to get interfaces.
        :type device_id: int
        :return: The topology interfaces for the specified device
        :rtype: Interfaces_List
        :raise ValueError: If a device with the specified ID dies not exist
        :raise IOError: If there was a communication problem trying to get the interfaces
        """
        logger.info("Getting topology interfaces for device with ID {}".format(device_id))
        try:
            response_string = self.get_uri("/securetrack/api/devices/topology_interfaces?mgmtId={}".format(device_id),
                                           expected_status_codes=200).response.content
        except RequestException:
            message = "Failed to get the list of the topology interfaces for device with ID {}.".format(device_id)
            logger.critical(message)
            raise IOError(message)
        except REST_Not_Found_Error:
            message = "Device with ID {} does not exists.".format(device_id)
            logger.critical(message)
            raise ValueError(message)
        return Topology_Interfaces_List.from_xml_string(response_string)

    def get_generic_device_interfaces(self, device_id):
        """Get the topology interfaces for a generic device

        :param device_id: The device ID for which we want to get interfaces.
        :type device_id: int
        :return: The topology interfaces for the specified device
        :rtype: Interfaces_List
        :raise ValueError: If a device with the specified ID dies not exist
        :raise IOError: If there was a communication problem trying to get the interfaces
        """
        logger.info("Getting topology interfaces for device with ID {}".format(device_id))
        try:
            request_uri = "/securetrack/api/devices/topology_interfaces" \
                          "?genericDeviceId={}&mgmtId={}&is_generic=true".format(device_id, device_id)
            response_string = self.get_uri(request_uri, expected_status_codes=200).response.content
        except RequestException:
            message = "Failed to get the list of the topology interfaces for device with ID {}.".format(device_id)
            logger.critical(message)
            raise IOError(message)
        except REST_Not_Found_Error:
            message = "Device with ID {} does not exists.".format(device_id)
            logger.critical(message)
            raise ValueError(message)
        return Topology_Interfaces_List.from_xml_string(response_string)

    def get_policy_analysis(self, device_ids, sources="Any", destinations="Any", services="Any", exclude="", action=""):
        """Run policy analysis and return the associated devices and rules.

        :param device_ids: The device ID(s) for which we want to run policy analysis.
        :type device_ids: int|list[int]
        :param sources: The sources for the policy analysis.
        :type sources: str|list[str]
        :param destinations: The destinations for the policy analysis.
        :type destinations: str|list[str]
        :param services: The services (protocol and port)
        :type services: str|list[str]
        :param exclude: List of parameters where to exclude "Any" from search (e.g. : "service,source")
        :type exclude: str
        :param action: Filter action (e.g. "Allow", "Deny")
        :type action: str

        :return: The policy analysis result for the specified parameters.
        :rtype: Policy_Analysis_Query_Result
        :raise ValueError: If a device with the specified ID does not exist.
        :raise IOError: If there was a communication problem trying to get the policy analysis result.
        """
        if isinstance(device_ids, list):
            device_ids = ",".join([str(device_id) for device_id in device_ids])
        if isinstance(sources, list):
            sources = ",".join(sources)
        if isinstance(destinations, list):
            destinations = ",".join(destinations)
        if isinstance(services, list):
            services = ",".join(services)
        if exclude:
            exclude_string = "&exclude_any={}".format(exclude)
        else:
            exclude_string = ""
        if action:
            action_string = "&action={}".format(action)
        else:
            action_string = ""
        logger.info("Running policy analysis with the following parameters:"
                    "\nDevice IDs: %s\nSources: %s\nDestinations: %s\nServices: %s\nExclude: %s", device_ids, sources,
                    destinations, services, exclude)
        request_uri = "/securetrack/api/policy_analysis/query/matching_rules" \
                      "?device_ids={}&sources={}&destinations={}&services={}{}{}".format(device_ids, sources,
                                                                                         destinations, services,
                                                                                         exclude_string, action_string)
        try:
            response_string = self.get_uri(request_uri, expected_status_codes=200).response.content
        except RequestException:
            message = "Failed to run policy analysis."
            logger.critical(message)
            raise IOError(message)
        return Policy_Analysis_Query_Result.from_xml_string(response_string)

    def get_network_objects_for_device(self, device_id, object_type=None, filter_params=None):
        """Get the network objects for a device.

        :param device_id: The device ID for which we want to get network objects.
        :type device_id: int
        :param object_type: (optional) Filter the objects by specific type
        :type object_type: str
        :param filter_params: dictionary of params to be used for URL get params
        :type filter_params: dict
        :return: The network objects for the specified device.
        :rtype: Network_Objects_List
        :raise ValueError: If a device with the specified ID does not exist.
        :raise IOError: If there was a communication problem trying to get the network objects.
        """
        logger.info("Getting network objects for device with ID %s.", device_id)
        valid_types = ("basic", "host", "subnet", "range", "group", "domain", "any", "installon")
        if object_type and object_type in valid_types:
            logger.info("Getting network object only for type '{}'".format(object_type))
            if not filter_params:
                filter_params = {"type": object_type}
            else:
                filter_params["type"] = object_type

        if filter_params:
            param_builder = URLParamBuilderDict(filter_params)
            url_params = param_builder.build()
        else:
            url_params = ""

        try:
            response_string = self.get_uri(
                "/securetrack/api/devices/{}/network_objects/{}".format(device_id, url_params),
                expected_status_codes=200).response.content
        except RequestException:
            message = "Failed to get the list of rules for device ID {}.".format(device_id)
            logger.critical(message)
            raise IOError(message)
        except REST_Not_Found_Error:
            message = "Device with ID {} does not exist.".format(device_id)
            logger.critical(message)
            raise ValueError(message)
        return Network_Objects_List.from_xml_string(response_string)

    def get_services_for_device(self, device_id, custom_params=None):
        """Get the services for a device.

        :param device_id: The device ID for which we want to get services.
        :type device_id: int
        :param custom_params: Dictionary from param name to value. Expected keys are:
                              'start', 'count', 'name' ,'type' ,'port' ,'icmp_type','protocol'
        :type custom_params: dict
        :return: The services for the specified device.
        :rtype: Services_List
        :raise ValueError: If a device with the specified ID does not exist.
        :raise IOError: If there was a communication problem trying to get the services.
        """
        logger.info("Getting services for device with ID '%s'.", device_id)

        if custom_params:
            params = '&'.join('{}={}'.format(k, v) for k, v in custom_params.items())
            params = '?' + params
        else:
            params = ''
        url = "/securetrack/api/devices/{}/services{}".format(device_id, params)
        try:
            response_string = self.get_uri(url, expected_status_codes=200).response.content
        except RequestException:
            message = "Failed to get the list of services for device ID {}.".format(device_id)
            logger.critical(message)
            raise IOError(message)
        except REST_Not_Found_Error:
            message = "Device with ID {} does not exist.".format(device_id)
            logger.critical(message)
            raise ValueError(message)
        all_services = Services_List.from_xml_string(response_string)
        services = []
        if custom_params is not None and 'name' in params:
            for srv in all_services:
                if srv.display_name == custom_params['name']:
                    services.append(srv)
        else:
            services = all_services
        return services

    def get_service_for_device_by_name(self, device_id, service_name):
        """Get the services for the device by device Id and service name

        :param device_id: The device ID for which we want to get services.
        :type device_id: int
        :param service_name: The name of the service to match
        :type service_name: str
        :return: The service with the name match
        :rtype: Single_Service| Group_Service
        :raise ValueError: If a device with the specified ID does not exist.
        :raise IOError: If there was a communication problem trying to get the services.
        """
        logger.info("Getting services for device with ID {} and service name '{}'".format(device_id, service_name))
        try:
            response_string = self.get_uri(
                "/securetrack/api/devices/{}/services?name={}".format(device_id, service_name),
                expected_status_codes=200).response.content
        except RequestException:
            message = "Failed to get the list of services for device ID {}.".format(device_id)
            logger.critical(message)
            raise IOError(message)
        except REST_Not_Found_Error:
            message = "Device with ID {} does not exist.".format(device_id)
            logger.critical(message)
            raise ValueError(message)
        try:
            service = Services_List.from_xml_string(response_string)[0]
        except IndexError:
            msg = "No service with name {} on device with ID {} was found".format(service_name, device_id)
            logger.error(msg)
            raise ValueError(msg)
        return service

    def get_security_policy_exceptions(self, domain_id=DEFAULT_DOMAIN_ID):
        logger.info("Getting security policy exceptions for domain id '{}'".format(domain_id))
        url = "/securetrack/api/security_policies/exceptions?context={}".format(domain_id)
        try:
            response_string = self.get_uri(url, expected_status_codes=200).response.content
        except RequestException:
            message = "Failed to get the list of exceptions for domain ID {}.".format(domain_id)
            logger.critical(message)
            raise IOError(message)
        return SecurityPolicyExceptionList.from_xml_string(response_string)

    def get_security_policy_exception(self, exception_id, domain_id=DEFAULT_DOMAIN_ID):
        logger.info("Getting security policy exception id '{}' for domain id '{}'".format(exception_id, domain_id))
        url = "/securetrack/api/security_policies/exceptions/{}?context={}".format(exception_id, domain_id)
        try:
            response_string = self.get_uri(url, expected_status_codes=200).response.content
        except RequestException:
            message = "Failed to get the list of exceptions for domain ID {}.".format(domain_id)
            logger.critical(message)
            raise IOError(message)
        except REST_Not_Found_Error:
            message = "Exception with ID {} does not exist.".format(exception_id)
            logger.critical(message)
            raise ValueError(message)
        return Security_Policy_Exception.from_xml_string(response_string)

    def post_security_policy_exception(self, exception, domain_id=DEFAULT_DOMAIN_ID):
        """Create a new Unified Security Policy exception in SecureTrack.

        :param exception: The USP exception to create.
        :type exception: Security_Policy_Exception
        :return: The ID of the created exception.
        :rtype: int
        """
        logger.info("Posting new security policy exception.")
        uri = "/securetrack/api/security_policies/exceptions/?context={}".format(domain_id)
        try:
            response = self.post_uri(uri, exception.to_xml_string(),
                                     expected_status_codes=201)
            exception_id = response.get_created_item_id()
            logger.info("Created exception with ID '%s'", exception_id)
            return exception_id
        except RequestException:
            message = "Failed to create security policy exception."
            logger.critical(message)
            raise IOError(message)
        except REST_Client_Error as client_error:
            message = "Failed to create security policy exception, error was '{}'.".format(client_error.message)
            logger.critical(message)
            raise ValueError(message)

    def delete_security_policy_exception(self, exception_id):
        """
        :param exception_id: Exception ID
        :type exception_id: int
        :return:
        """
        logger.info("Deleting security policy exception id '{}'".format(exception_id))
        url = "/securetrack/api/security_policies/exceptions/{}".format(exception_id)
        try:
            self.delete_uri(url, expected_status_codes=[200, 204])
        except RequestException:
            message = "Failed to delete security policy exception with ID {}.".format(exception_id)
            logger.critical(message)
            raise IOError(message)
        except REST_Not_Found_Error:
            message = "Security Policy Exception with ID {} doesn't exist.".format(exception_id)
            logger.critical(message)
            raise ValueError(message)
        return True

    def get_security_policies(self, domain_id=DEFAULT_DOMAIN_ID):
        """Get unified security policies from SecureTrack.

        :param domain_id: Get policies only for this domain.
        :type domain_id: int
        :return: List of policies
        :rtype: Security_Policies_List
        :raise IOError: If there was a communication problem trying to get the bindings.
        """
        logger.info("Getting security policies for domain ID %s.", domain_id)
        try:
            response_string = self.get_uri("/securetrack/api/security_policies?context={}".format(domain_id),
                                           expected_status_codes=200).response.content
        except RequestException:
            message = "Failed to get the list of security policies"
            logger.critical(message)
            raise IOError(message)
        return Security_Policies_List.from_xml_string(response_string)

    def get_security_policy_by_id(self, security_policy_id, context=DEFAULT_DOMAIN_ID):
        """Get Security Policy by ID from SecureTrack

        :param security_policy_id: ID of the Secure Policy
        :type security_policy_id: int
        :param context: Domain of the Security Policy
        :type context: int
        :return: Security Policy
        :rtype: Security_Policy
        :raise ValueError: If no policy with given name (and optionally context) is found
        :raise IOError: If there was communication error
        """
        logger.info("Searching for the security policy with ID {}".format(security_policy_id))
        security_policies = self.get_security_policies(context)
        try:
            return \
                [security_policy for security_policy in security_policies if security_policy.id == security_policy_id][
                    0]
        except IndexError:
            raise ValueError("No Security Policy with ID {} found".format(security_policy_id))

    def get_security_policy_by_name(self, security_policy_name, context=DEFAULT_DOMAIN_ID):
        """Get Security Policy by ID from SecureTrack

        :param security_policy_name: Name of the Security Policy
        :type security_policy_name: str
        :param context: Domain of the Security Policy
        :type context: int
        :return: Security Policy
        :rtype: Security_Policy
        :raise ValueError: If no policy with given name (and optionally context) is found
        :raise IOError: If there was communication error
        """
        logger.info("Searching for the security policy '{}'".format(security_policy_name))
        security_policies = self.get_security_policies(context)
        try:
            return [security_policy for security_policy in security_policies if
                    security_policy.name.lower() == security_policy_name.lower()][0]
        except IndexError:
            raise ValueError("No Security Policy '{}' found".format(security_policy_name))

    def get_security_policy_matrix_csv(self, security_policy_id):
        """Get CSV (file object) from SecureTrack for specified security policy

        :param security_policy_id: ID of the policy
        :type security_policy_id: int
        :return: File object containing CSV config of the matrix policy
        """
        logger.info("Getting CSV configuration of the Secure Policy with ID {}".format(security_policy_id))
        try:
            request = self.get_uri("/securetrack/api/security_policies/{}/export".format(security_policy_id),
                                   expected_status_codes=200)
        except RequestException:
            message = "Failed to get config of security policy."
            logger.critical(message)
            raise IOError(message)
        except REST_Client_Error as client_error:
            message = "Failed to get config of security policy, error was '{}'.".format(client_error.message)
            logger.critical(message)
            raise ValueError(message)
        else:
            return request.response.content

    def post_security_policy_matrix(self, security_policy_name, security_policy):
        """Create a new Unified Security Policy in SecureTrack.

        :param security_policy_name: The name of the security policy to create.
        :type security_policy_name: str
        :param security_policy: The security policy to create.
        :type security_policy: str|dict
        :return: The ID of the created security policy.
        :rtype: int
        """

        def _create_csv_from_dict(security_policy_dict):
            csv_buffer = io.StringIO()
            csv_writer = csv.writer(csv_buffer)
            existing_zones = [zone.name for zone in self.get_zones()]

            logger.debug("")
            logger.debug(existing_zones)
            logger.debug("")

            valid_access_types = ("restricted", "blocked", "ignored")
            valid_severity_types = ("low", "medium", "high", "critical")
            csv_writer.writerow(("from zone", "to zone", "severity", "access type", "allowed services"))
            for from_zone in security_policy_dict:
                if from_zone not in existing_zones:
                    raise ValueError("Specified from_zone '{}' does not exist.".format(from_zone))
                for to_zone in security_policy_dict[from_zone]:
                    if to_zone not in existing_zones:
                        raise ValueError("Specified to_zone '{}' does not exist.".format(to_zone))
                    severity = security_policy_dict[from_zone][to_zone]["severity"]
                    if severity not in valid_severity_types:
                        raise (ValueError("Severity '{}' is not valid.".format(severity)))
                    access_type = security_policy_dict[from_zone][to_zone]["access_type"]
                    if access_type not in valid_access_types:
                        raise (ValueError("Access type '{}' is not valid.".format(access_type)))
                    allowed_services = security_policy_dict[from_zone][to_zone]["allowed_services"]
                    csv_writer.writerow([from_zone, to_zone, severity, access_type, allowed_services])
            return csv_buffer.getvalue()

        security_policy_buffer = io.StringIO()
        if isinstance(security_policy, dict):
            security_policy_buffer = _create_csv_from_dict(security_policy)
        elif isinstance(security_policy, (bytes, str)):
            try:
                security_policy_buffer.write(security_policy.decode())
            except AttributeError:
                security_policy_buffer.write(security_policy)
        else:
            raise ValueError("Unknown type '{}' for security policy.".format(type(security_policy)))
        multi_part_form_dict = {"security_policy_name": security_policy_name,
                                "file": ("security_policy", security_policy_buffer, "text/csv")}
        logger.info("Posting new security policy rule matrix.")
        try:
            response = self.post_uri("/securetrack/api/security_policies", multi_part_form_params=multi_part_form_dict,
                                     expected_status_codes=201)
            policy_id = response.get_created_item_id()
            logger.info("Created security policy with ID '%s'.", policy_id)
            return policy_id
        except RequestException:
            message = "Failed to create security policy."
            logger.critical(message)
            raise IOError(message)
        except REST_Client_Error as client_error:
            message = "Failed to create security policy, error was '{}'.".format(client_error.message)
            logger.critical(message)
            raise ValueError(message)

    def delete_security_policy_matrix(self, security_policy_id):
        """Delete a security policy.

        :param security_policy_id: The ID of the security policy to delete.
        :type security_policy_id: int
        """
        logger.info("Deleting security policy rule matrix.")
        try:
            self.delete_uri("/securetrack/api/security_policies/{}".format(security_policy_id),
                            expected_status_codes=[200, 204])
        except RequestException:
            message = "Failed to delete security policy with ID {}.".format(security_policy_id)
            logger.critical(message)
            raise IOError(message)
        except REST_Not_Found_Error:
            message = "Security Policy Matrix with ID {} doesn't exist.".format(security_policy_id)
            logger.critical(message)
            raise ValueError(message)
        return True

    def delete_zone_by_zone_id(self, zone_id, force_delete=False):
        """Delete a zone from SecureTrack.

        :param zone_id: The ID of the zone to delete.
        :type zone_id: int
        :param force_delete: Delete the zone even if it has entries.
        :type force_delete: bool
        :return:
        """
        if not force_delete and self.get_entries_for_zone_id(zone_id):
            raise AttributeError('Zone with ID {} has entries, not deleting'.format(zone_id))
        logger.info("Deleting Zone with ID {}.".format(zone_id))
        url = "/securetrack/api/zones/{}".format(zone_id)
        try:
            self.delete_uri(url, expected_status_codes=[200, 204])
        except REST_Not_Found_Error:
            message = "Zone with ID {} doesn't exist.".format(zone_id)
            logger.critical(message)
            raise ValueError(message)
        except (RequestException, REST_HTTP_Exception):
            message = "Failed to delete zone with ID {}.".format(zone_id)
            logger.critical(message)
            raise IOError(message)

    def put_rule_documentation_for_device(self, device_id, rule, remove_automatic_record_sets=True):
        """Update rule documentation for an existing rule.

        :param device_id: The ID of the device that the rule is associated with.
        :param rule: The rule containing the rule documentation.
        :param bool remove_automatic_record_sets: If True, automatic record sets will be removed since they will
                                                  cause an error
        """
        logger.info("Updating rule documentation for rule ID '%s' under device ID '%s'.", rule.id, device_id)
        try:
            # FIX for different tag name on put of documentation
            rule.documentation._xml_tag = Elements.RULE_DOCUMENTATION
        except (TypeError, AttributeError) as e:
            logger.error("Rule does not contain documentation. Error '{}'".format(e))
            raise ValueError
        if remove_automatic_record_sets:
            rule.documentation.remove_automatic_record_sets()
        rule_documentation_xml = rule.documentation.to_xml_string().encode()
        try:
            response = self.put_uri("/securetrack/api/devices/{}/rules/{}/documentation".format(device_id, rule.id),
                                    rule_documentation_xml, expected_status_codes=[201, 204])
            documentation_id = response.get_created_item_id()
            return documentation_id
        except RequestException:
            message = "Failed to update rule documentation."
            logger.critical(message)
            raise IOError(message)
        except REST_Not_Found_Error as not_found_error:
            message = "Failed to find device or rule, error was '{}'.".format(not_found_error.message)
            logger.critical(message)
            raise ValueError(message)
        except REST_HTTP_Exception as client_error:
            message = "Failed to update rule documentation, error was '{}'.".format(client_error.message)
            logger.critical(message)
            raise ValueError(message)

    def get_rule_documentation_by_device_id_and_rule_id(self, device_id, rule_id):
        """Get rule documentation information for specific device and rule

        :param device_id: The device ID for which we want to get the rule documentation.
        :type device_id: int
        :param rule_id: The ID of the rule for which we want to get the information.
        :type rule_id: int
        :return: A Rule_Documentation containing the information for required device and rule
        :rtype: Rule_Documentation
        :raise ValueError: If a device or rule with the specified ID does not exist.
        :raise IOError: If there was a communication problem trying to get the rule.
        """
        logger.info("Getting Rule Documentation for device ID {} for Rule ID {} .".format(device_id, rule_id))
        try:
            response_string = self.get_uri(
                "/securetrack/api/devices/{}/rules/{}/documentation".format(device_id, rule_id),
                expected_status_codes=200).response.content
        except REST_Not_Found_Error:
            message = "Device with ID {} does not exist OR Rule ID {} does not exist.".format(device_id, rule_id)
            logger.critical(message)
            raise ValueError(message)
        except RequestException:
            message = "Failed to GET device with ID {}.".format(device_id)
            logger.critical(message)
            raise IOError(message)
        return Rule_Documentation.from_xml_string(response_string)

    def get_rule_base(self, get_documentation=False, device_ids=None):
        """Get the rules for each of the devices configured in SecureTrack.

        :type device_ids: collections.Iterable[int]
        :param device_ids: If specified, get the rule base only for the specified devices.
        :param get_documentation: Whether or not to get the rule documentation together with the rule base.
        :type get_documentation: bool
        :return: The rules for all the devices configured in SecureTrack.
        :rtype dict[int, Rules_List]
        """
        process_pool = multiprocessing.pool.ThreadPool(processes=Secure_Track_Helper.NUM_API_THREADS)
        if device_ids is None:
            device_list = self.get_devices_list()
        else:
            device_list = self._create_devices_list(device_ids)
        rule_base = {device.id: process_pool.apply_async(self.get_rules_for_device, args=(device.id, get_documentation))
                     for device in device_list}
        rule_base = {key: value.get() for key, value in rule_base.items()}
        return rule_base

    def get_revisions_base(self, device_ids=None):
        """Get the revisions for each of the devices configured in SecureTrack.

        :return: The revisions for all the devices configured in SecureTrack.
        :rtype: dict[Device, Device_Revisions_List]
        """
        process_pool = multiprocessing.pool.ThreadPool(processes=Secure_Track_Helper.NUM_API_THREADS)
        if device_ids is None:
            device_list = self.get_devices_list()
        else:
            device_list = self._create_devices_list(device_ids)
        revision_base = {device: process_pool.apply_async(self.get_device_revisions_by_id, args=(device.id,)) for device
                         in device_list}
        revision_base = {key: value.get() for key, value in revision_base.items()}
        return revision_base

    def _create_devices_list(self, device_ids):
        process_pool = multiprocessing.pool.ThreadPool(processes=Secure_Track_Helper.NUM_API_THREADS)
        devices = [process_pool.apply_async(self.get_device_by_id, args=(device_id,)) for device_id in device_ids]
        devices = [device.get() for device in devices]
        device_list = Devices_List(devices)
        return device_list

    def get_policies_base(self, devices=None):
        """Get the policies for each of the devices configured in SecureTrack.

        :return: The policies for all the devices configured in SecureTrack.
        :rtype: dict[Device, Policy_List]
        """
        process_pool = multiprocessing.pool.ThreadPool(processes=Secure_Track_Helper.NUM_API_THREADS)
        if devices is None:
            devices = self.get_devices_list()
        policy_base = {device: process_pool.apply_async(self.get_policies_for_device, args=(device.id,)) for device in
                       devices}
        policy_base = {key: value.get() for key, value in policy_base.items()}
        return policy_base

    def get_network_objects(self, device_ids=None):
        """Get the network objects for each of the devices configured in SecureTrack.

        :return: The network objects for all the devices configured in SecureTrack.
        :rtype: dict[int, Network_Objects_List]
        """
        process_pool = multiprocessing.pool.ThreadPool(processes=Secure_Track_Helper.NUM_API_THREADS)
        if device_ids is None:
            device_list = self.get_devices_list()
        else:
            device_list = self._create_devices_list(device_ids)
        network_objects = {device.id: process_pool.apply_async(self.get_network_objects_for_device, args=(device.id,))
                           for device in device_list}
        network_objects = {key: value.get() for key, value in network_objects.items()}
        return network_objects

    def get_zones(self, domain_id=DEFAULT_DOMAIN_ID):
        """Get the zones configured in SecureTrack.

        :param domain_id: return zones in this domain
        :type: int
        :return: The list of zones configured in SecureTrack.
        :rtype: Zone_List
        """
        logger.info("Getting SecureTrack Zones.")
        url = "/securetrack/api/zones?context={}".format(domain_id)
        try:
            response_string = self.get_uri(url, expected_status_codes=200).response.content
            logger.debug("")
            logger.debug(response_string)
            logger.debug("")
        except RequestException:
            message = "Failed to get the list of zones."
            logger.critical(message)
            raise IOError(message)
        return Zone_List.from_xml_string(response_string)

    def get_zone_by_name(self, zone_name, case_sensitive=True):
        """Get a SecureTrack zone by name.

        :return: The matching SecureTrack zone.
        :rtype: Zone
        :raise: ValueError: If a zone with the specified name cannot be found.
        """
        zones = self.get_zones()
        for zone in zones:
            if case_sensitive:
                match = zone.name == zone_name
            else:
                match = zone.name.lower() == zone_name.lower()
            if match:
                return zone
        raise ValueError("Could not find a zone with the name '{}'.".format(zone_name))

    def get_zone_descendants(self, zone_ids, domain_id=DEFAULT_DOMAIN_ID):
        """Get the zones descendants.
        :param zone_ids: comma separated list of id, list of ids or single id
        :type: string, list
        :param domain_id: return zones in this domain
        :type: int
        :return: The list of zones configured in SecureTrack.
        :rtype: Zone_List
        """
        logger.info("Getting SecureTrack Zones descendants")
        if isinstance(zone_ids, list):
            zone_ids = ','.join(zone_ids)
        url = "/securetrack/api/zones/{}/descendants?context={}".format(zone_ids, domain_id)
        try:
            response_string = self.get_uri(url, expected_status_codes=200).response.content
        except RequestException:
            message = "Failed to get the list of zones descendants"
            logger.critical(message)
            raise IOError(message)
        return ZoneDescendantsList.from_xml_string(response_string)

    def get_entries_for_zone_id(self, zone_id, domain_id=DEFAULT_DOMAIN_ID):
        """Get the zone entries for a zone by its ID.

        :param zone_id: The ID of the zone for
        :type zone_id: int
        :rtype: Zone_Entries_List
        """
        logger.info("Getting entries for zone with ID '%s'.", zone_id)
        try:
            response_string = self.get_uri("/securetrack/api/zones/{}/entries?context={}".format(zone_id, domain_id),
                                           expected_status_codes=200).response.content
        except RequestException:
            message = "Failed to get the list of entries for zone with ID {}.".format(zone_id)
            logger.critical(message)
            raise IOError(message)
        except REST_Not_Found_Error:
            message = "Zone with ID {} does not exist.".format(zone_id)
            logger.critical(message)
            raise ValueError(message)
        return Zone_Entries_List.from_xml_string(response_string)

    def get_entries_for_zones(self, get_zones_as_object=False):
        """Get zone entries for each zone in SecureTrack.

        :return: All the entries of all zones in ST
        :rtype: dict{int: list[Zone_Entry]}
        """
        process_pool = multiprocessing.pool.ThreadPool(processes=Secure_Track_Helper.NUM_API_THREADS)
        zones_list = self.get_zones()
        if get_zones_as_object:
            zones_entries = {zone: process_pool.apply_async(self.get_entries_for_zone_id, args=(zone.id,)) for zone in
                             zones_list}
        else:
            zones_entries = {zone.id: process_pool.apply_async(self.get_entries_for_zone_id, args=(zone.id,)) for zone
                             in zones_list}
        zones_entries = {key: value.get() for key, value in zones_entries.items()}
        return zones_entries

    def import_zones_file(self, zone_file_data, domain_id=DEFAULT_DOMAIN_ID):
        """
        :param zone_file_data: The zone file to import.
        :type zone_file_data: str|bytes|_io.TextIOWrapper
        :param domain_id: The ID of the domain in which to import the zones.
        :type domain_id: int
        """
        logger.info("Importing zone file for context '%s'", domain_id)

        try:
            zone_file_data.seek(0)
        except AttributeError:
            pass
        else:
            zone_file_data = zone_file_data.read()
        multi_part_form_dict = {"import_file_input": ("zones.csv", zone_file_data, "application/force-download")}

        try:
            response = self.post_uri("/securetrack/api/zones/fileResponseAsString?context={}".format(domain_id),
                                     multi_part_form_params=multi_part_form_dict, expected_status_codes=200).response
            added_zones = response.json()["result"]["added_zones"]["zone"]
            illegal_lines = response.json()["result"]["illegal_lines"]
            status = response.json()["result"]["status"]
            return added_zones, illegal_lines, status
        except RequestException:
            message = "Failed to import zones file."
            logger.critical(message)
            raise IOError(message)
        except REST_Client_Error as client_error:
            message = "Failed to import zones file, error was '{}'.".format(client_error.message)
            logger.critical(message)
            raise ValueError(message)

    def post_zone(self, zone, domain_id=DEFAULT_DOMAIN_ID):
        """
        :param zone: The zone to create.
        :type zone: Zone
        :param domain_id: The ID of the domain in which to create the zone.
        :type domain_id: int
        :return: The ID of the created zone.
        :rtype: int
        """
        logger.info("Adding new zone for context '%s'", domain_id)
        try:
            response = self.post_uri("/securetrack/api/zones?context={}".format(domain_id), zone.to_xml_string(),
                                     expected_status_codes=201)
            zone_id = response.get_created_item_id()
            logger.info("Created zone with ID '%s'.", zone_id)
            return zone_id
        except RequestException:
            message = "Failed to create zone."
            logger.critical(message)
            raise IOError(message)
        except REST_Client_Error as client_error:
            message = "Failed to create zone, error was '{}'.".format(client_error.message)
            logger.critical(message)
            raise ValueError(message)

    def post_zone_entry(self, zone_id, zone_entry, domain_id=DEFAULT_DOMAIN_ID):
        """Create a new zone entry under an existing zone.

        :param zone_id: The ID of the zone under which to create the zone entry.
        :param zone_entry: The zone entry to create.
        :param domain_id: The ID of the domain in which to create the zone entry.
        :return: The ID of the created zone entry.
        :rtype: int
        """
        logger.info("Adding zone entry under zone ID '%s'", zone_id)
        try:
            response = self.post_uri("/securetrack/api/zones/{}/entries?context={}".format(zone_id, domain_id),
                                     zone_entry.to_xml_string(), expected_status_codes=201)
            entry_id = response.get_created_item_id()
            logger.info("Created zone entry with ID '%s'.", entry_id)
            return entry_id
        except RequestException:
            message = "Failed to create zone entry."
            logger.critical(message)
            raise IOError(message)
        except REST_Not_Found_Error as not_found_error:
            message = "Failed to find zone, error was '{}'.".format(not_found_error.message)
            logger.critical(message)
            raise ValueError(message)
        except REST_Client_Error as client_error:
            # # TODO : work around if zone already exist we get an error instead
            message = "Failed to create zone entry, error was '{}'.".format(client_error.message)
            logger.critical(message)
            raise ValueError(message)

    def put_zone_entry(self, zone_id, zone_entry, domain_id=DEFAULT_DOMAIN_ID):
        """Modify an existing zone entry.

        :param zone_id: The ID of the zone under which to modify the zone entry.
        :type zone_id: int
        :param zone_entry: The zone entry to modify.
        :type zone_entry: Zone_Entry
        :param domain_id: The ID of the domain in which to modify the zone entry.
        :type domain_id: int
        """
        logger.info("Modifying zone entry with ID '%s' under zone ID '%s'.", zone_entry.id, zone_id)
        try:
            self.put_uri("/securetrack/api/zones/{}/entries/{}?context={}".format(zone_id, zone_entry.id, domain_id),
                         zone_entry.to_xml_string(), expected_status_codes=[200, 204]).response.content
        except RequestException:
            message = "Failed to create zone entry."
            logger.critical(message)
            raise IOError(message)
        except REST_Not_Found_Error as not_found_error:
            message = "Failed to find zone, error was '{}'.".format(not_found_error.message)
            logger.critical(message)
            raise ValueError(message)
        except REST_Client_Error as client_error:
            if client_error.message == "This zone entry already exists.":
                raise ItemAlreadyExists(client_error.message, [200, 204])
            message = "Failed to create zone entry, error was '{}'.".format(client_error.message)
            logger.critical(message)
            raise ValueError(message)
        return True

    def delete_zone_entry_by_zone_and_entry_id(self, zone_id, entry_id, domain_id=DEFAULT_DOMAIN_ID):
        """Delete an existing zone entry by its ID and the ID of its parent zone.

        :param zone_id: The ID of the zone under which to delete the zone entry.
        :type zone_id: int
        :param entry_id: The zone entry ID to delete.
        :type entry_id: int
        :param domain_id: The ID of the domain in which to delete the zone entry.
        :type domain_id: int
        """
        logger.info("Getting entries for zone with ID '%s'.", zone_id)
        try:
            self.delete_uri("/securetrack/api/zones/{}/entries/{}?context={}".format(zone_id, entry_id, domain_id),
                            expected_status_codes=[200, 204])
        except REST_Not_Found_Error:
            message = "Entry with ID {} under zone with ID {} does not exist.".format(entry_id, zone_id)
            logger.critical(message)
            raise ValueError(message)
        except (REST_HTTP_Exception, RequestException):
            message = "Failed to delete the entry with the ID {} under zone with ID {}.".format(entry_id, zone_id)
            logger.critical(message)
            raise IOError(message)
        return True

    def network_object_text_search(self, search_string, search_field, exact_match=False, filter="text", device_id=None):
        """Search for network objects containing the specified string in the specified field.

        :param search_string: The text string to search for.
        :type search_string: str
        :param search_field: The field in which to search for the string.
            Can be one of the following:
             "ip": To search for the string in the network object's IP.
             "name": To search for the string in the network object's name.
             "comment": To search for the string in the network object's comment.
             "any_field": To search for the string in any of the network object's aforementioned fields.
        :type search_field: str
        :param exact_match: If set to True, only exact matches will be returned.
        :type exact_match: bool
        :return: The list of network objects matching the search string.
        :rtype: Network_Objects_List
        """
        base_url = "/securetrack/api/network_objects/search?filter={}".format(filter)
        if filter == "uid" and search_field == "uid":
            search_string = search_string.strip("{}")
        valid_search_fields = ("ip", "name", "comment", "any_field", "uid")
        if search_field is None:
            search_url = base_url
        elif search_field not in valid_search_fields:
            raise ValueError("The specified search field '{}' is not valid. "
                             "Valid search fields are '{}'.".format(search_field, valid_search_fields))
        else:
            search_url = base_url + "&{}={}".format(search_field, search_string)
        if device_id is not None:
            search_url += "&device_id={}".format(device_id)
        if exact_match:
            search_url += "&exact_match=true"
        logger.info("Searching for network object with the string '%s' in %s field.", search_string, search_field)
        try:
            response = self.get_uri(search_url, expected_status_codes=200).response.content
            return Network_Objects_List.from_xml_string(response)
        except RequestException as error:
            message = "Failed to search for network object, error was '{}'.".format(error)
            logger.critical(message)
            raise IOError(message)
        except REST_Client_Error as client_error:
            message = "Failed to search for network object, error was '{}'.".format(client_error.message)
            logger.critical(message)
            raise ValueError(message)

    def get_network_objects_group_by_member_object_id(self, object_id, domain_id=DEFAULT_DOMAIN_ID):
        """Search for network objects groups containing the searched object

        :param object_id: The object id to search for.
        :type object_id: int
        :param domain_id: The ID of the domain
        :type domain_id: int|str
        :return: The list of network objects matching the search.
        :rtype: Network_Objects_List
        """
        url = "/securetrack/api/network_objects/{}/groups/?context={}".format(object_id, domain_id)
        logger.info("Searching for group network object containing object id {}.".format(object_id))
        try:
            response = self.get_uri(url, expected_status_codes=200).response.content
            return Network_Objects_List.from_xml_string(response)
        except RequestException as error:
            message = "Failed to search for network object, error was '{}'.".format(error)
            logger.critical(message)
            raise IOError(message)
        except REST_Client_Error as client_error:
            message = "Failed to search for network object, error was '{}'.".format(client_error.message)
            logger.critical(message)
            raise ValueError(message)

    def network_object_subnet_search(self, search_subnet, search_type):
        """Search for network objects with the specified subnet.

        :param search_subnet: The subnet to search for.
        :type search_subnet: str
        :param search_type: The field in which to search for the string.
            Can be one of the following:
             "contained_in": To search for network object that are contained in the specified subnet.
             "contains": To search for network object that contain the specified subnet.
             "exact_subnet": To search for network object that exactly match the specified subnet.
        :type search_type: str
        :return: The list of network objects matching the search subnet.
        :rtype: Network_Objects_List
        """
        valid_search_types = ("contained_in", "contains", "exact_subnet")
        base_url = "/securetrack/api/network_objects/search?filter=subnet"
        if search_type not in valid_search_types:
            raise ValueError("The specified search type '{}' is not valid. "
                             "Valid search types are '{}'.".format(search_type, valid_search_types))
        search_url = base_url + "&{}={}".format(search_type, search_subnet)
        logger.info("Searching for network object with the string '%s' in %s field.", search_subnet, search_type)
        try:
            response = self.get_uri(search_url, expected_status_codes=200).response.content
            return Network_Objects_List.from_xml_string(response)
        except RequestException as error:
            message = "Failed to search for network object, error was '{}'.".format(error)
            logger.critical(message)
            raise IOError(message)
        except REST_Client_Error as client_error:
            message = "Failed to search for network object, error was '{}'.".format(client_error.message)
            logger.critical(message)
            raise ValueError(message)

    def get_rules_for_network_object_by_id(self, network_object_id):
        """Get rules that refer a network object by it's ID.

        :type network_object_id: int
        :param network_object_id: The ID of the network object to search for.
        :rtype: Rules_List
        """
        logger.info("Getting rules for network object with ID %s.", network_object_id)
        try:
            response_string = self.get_uri("/securetrack/api/network_objects/{}/rules".format(network_object_id),
                                           expected_status_codes=200).response.content
        except RequestException:
            message = "Failed to get the rules for network object with ID {}.".format(network_object_id)
            logger.critical(message)
            raise IOError(message)
        return Rules_List.from_xml_string(response_string)

    def get_network_object_by_device_and_object_id(self, device_id, network_object_id):
        """Get the network objects for a device.

        :param device_id: The device ID for which we want to get network objects.
        :type device_id: int
        :param network_object_id: The ID of the network object
        :type network_object_id: int
        :return: The network objects for the specified device.
        :rtype: T <= Secure_App.XML_Objects.Base_Types.Network_Object
        :raise ValueError: If a device with the specified ID does not exist.
        :raise IOError: If there was a communication problem trying to get the network objects.
        """
        logger.info("Getting network object with ID %s for device %s.", network_object_id, device_id)
        try:
            response_string = self.get_uri(
                "/securetrack/api/devices/{}/network_objects/{}".format(device_id, network_object_id),
                expected_status_codes=200).response.content
            # if searching for a group network object the first result will NOT always be the network object,
            # instead it may be one of the members. This loop makes sure we return the network object we are
            # searching for, may it be a group object or not.
            # This used to be  network_object = Network_Objects_List.from_xml_string(response_string)[0]
            network_object_list = Network_Objects_List.from_xml_string(response_string)
            for net_obj in network_object_list:
                if net_obj.id == network_object_id:
                    network_object = net_obj
                    break
            else:
<<<<<<< HEAD
                message = "Network object with id {} does not exists on device id {}".format(network_object_id,
                                                                                             device_id)
                logger.critical(message)
                raise ValueError(message)
=======
                message = "Network object with id {} does not exists on device id {}"
                raise ValueError(message.format(network_object_id, device_id))
>>>>>>> b513c1a4
        except RequestException:
            message = "Failed to get network objects for device ID {}.".format(device_id)
            raise IOError(message)
        except (REST_Not_Found_Error, IndexError):
            message = "Object with ID {} does not exist on Device with ID {}.".format(network_object_id, device_id)
            raise ValueError(message)
        if network_object.device_id is None:  # BUG: For group network objects, it seems that the device_id element is
            # not set.
            network_object.device_id = device_id
        return network_object

    def get_member_network_objects_for_group_network_object(self, group_network_object, device_id,
                                                            get_nested_members=True, device_network_objects=None):
        """Get member objects for a group network object.

        :type device_network_objects: dict[int,T <= Secure_Track.XML_Objects.Base_Types.Network_Object]
        :param device_network_objects: The network objects in the device containing the group network object.
        :param get_nested_members: Get members from the device recursively.
        :type device_id: int
        :param device_id: The ID of the device containing the group network object.
        :param group_network_object:
        :type group_network_object: Secure_Track.XML_Objects.REST.Rules.Group_Network_Object
        :return:
        """
        logger.info("Getting member network objects for network object with ID %s.", group_network_object.id)
        network_objects = []
        if device_network_objects is None:
            device_network_objects = {network_object.id: network_object for network_object in
                                      self.get_network_objects_for_device(device_id)}
        for member in group_network_object.members:
            try:
                item = device_network_objects[member.id]
            except KeyError:
                logger.error("Did not find member ID {} - {} in device {}'s network objects".format(member.id,
                                                                                                    member.display_name,
                                                                                                    device_id))
                continue
            try:
                for member_object in item.members:
                    member_object.device_id = group_network_object.device_id
            except AttributeError:
                pass
            else:
                logger.debug("Set device ID for member network objects to '%s'.", group_network_object.device_id)
            if get_nested_members:
                logger.debug("Getting nested member objects for network object with ID '%s'.", item.id)
                try:
                    member_objects = self.get_member_network_objects_for_group_network_object(item, device_id,
                                                                                              get_nested_members,
                                                                                              device_network_objects)
                    network_objects.extend(member_objects)
                except AttributeError:
                    network_objects.append(item)
            else:
                network_objects.append(item)
        return network_objects

    def get_member_network_objects_for_group_network_object_by_revision_id(self, group_network_object, revision_id,
                                                                           get_nested_members=True,
                                                                           revision_network_objects=None):
        """Get member objects for a group network object by revision.

        :type revision_network_objects: dict[int,T <= Secure_Track.XML_Objects.Base_Types.Network_Object]
        :param revision_network_objects: The network objects in the device containing the group network object.
        :param get_nested_members: Get members from the device recursively.
        :type revision_id: int
        :param revision_id: The ID of the revision containing the group network object.
        :param group_network_object:
        :type group_network_object: Secure_Track.XML_Objects.REST.Rules.Group_Network_Object
        :return:
        """
        logger.info("Getting member network objects for network object "
                    "with ID {} for revision {}".format(group_network_object.id, revision_id))
        network_objects = []
        if revision_network_objects is None:
            revision_network_objects = {network_object.id: network_object for network_object in
                                        self.get_network_objects_by_revision_and_object_ids(revision_id)}
        for member in group_network_object.members:
            try:
                item = revision_network_objects[member.id]
            except KeyError:
                logger.error("Did not find member ID {} - {} in revision {}'s network objects".format(member.id,
                                                                                                      member.display_name,
                                                                                                      revision_id))
                continue

            if get_nested_members:
                logger.debug("Getting nested member objects for network object with ID '%s'.", item.id)
                try:
                    member_objects = self.get_member_network_objects_for_group_network_object_by_revision_id(item,
                                                                                                             revision_id,
                                                                                                             get_nested_members,
                                                                                                             revision_network_objects)
                    network_objects.extend(member_objects)
                except AttributeError:
                    network_objects.append(item)
            else:
                network_objects.append(item)
        return network_objects

    def get_service_by_device_and_object_id(self, device_id, service_id):
        """Get the network objects for a device.

        :param device_id: The device ID for which we want to get network objects.
        :type device_id: int
        :param service_id: The ID of the service
        :type service_id: int
        :return: The service for the specified device with the specified ID.
        :rtype: Single_Service|Group_Service
        :raise ValueError: If a device with the specified ID does not exist.
        :raise IOError: If there was a communication problem trying to get the network objects.
        """
        service_id = int(service_id)
        logger.info("Getting service with ID %s for device %s.", service_id, device_id)
        try:
            response_string = self.get_uri("/securetrack/api/devices/{}/services/{}".format(device_id, service_id),
                                           expected_status_codes=200).response.content
        except RequestException:
            message = "Failed to get the service with ID {} for device ID {}.".format(service_id, device_id)
            logger.critical(message)
            raise IOError(message)
        except REST_Not_Found_Error:
            message = "Device with ID {} does not exist.".format(device_id)
            logger.critical(message)
            raise ValueError(message)

        # FIXME: Actually returns also members of group if they are part of it, meanwhile filter by ID
        # return Services_List.from_xml_string(response_string)[0]
        try:
            return Services_List([service for service in Services_List.from_xml_string(response_string) if
                                  service.id == service_id])[0]
        except IndexError:
            message = "Service with ID {} does not exist on device with ID {}".format(service_id, device_id)
            logger.critical(message)
            raise ValueError(message)

    def get_member_services_for_group_service(self, group_service, device_id, get_nested_members=True,
                                              device_services=None):
        """Get member servers for a group service.

        :type device_services: dict[int,T <= Secure_Track.XML_Objects.Base_Types.Service]
        :param device_services: The services in the device containing the group service.
        :param get_nested_members: Get members from the device recursively.
        :type device_id: int
        :param group_service:
        :type group_service: Group_Service
        :return: List of services
        :rtype: list
        """
        logger.info("Getting member services for service with ID %s.", group_service.id)
        services = []
        if device_services is None:
            device_services = {service.id: service for service in self.get_services_for_device(device_id)}
        for member in group_service.members:
            member = device_services[member.id]
            if hasattr(member, "members"):
                if get_nested_members:
                    logger.debug("Getting nested services for service with ID '%s'.", member.id)
                    services.extend(self.get_member_services_for_group_service(member, device_id, get_nested_members,
                                                                               device_services))
                else:
                    services.append(member)
            else:
                services.append(member)
        return services

    def get_change_authorization_status(self, old_revision_id, new_revision_id, show_traffic_details=False,
                                        ignore_tickets=False):
        """Get the change authorization status between the specified old and new revisions.

        :param old_revision_id: The old revision ID.
        :type old_revision_id: int
        :param new_revision_id: The new revision ID.
        :type new_revision_id: int
        :param show_traffic_details: Return unauthorized traffic change details for all modified rules.
        :type show_traffic_details: bool
        :param ignore_tickets: Ignore SecureChange tickets and consider all traffic changes unauthorized.
        :type ignore_tickets: bool
        :return: The change authorization status for the specified revisions.
        :rtype: Change_Authorization
        """
        logger.info("Getting change authorization status between revision ID %s and %s.", old_revision_id,
                    new_revision_id)
        uri = "/securetrack/api/change_authorization/?old_version={}&new_version={}".format(old_revision_id,
                                                                                            new_revision_id)
        if show_traffic_details:
            uri += "&traffic_details=true"
        if ignore_tickets:
            uri += "&ignore_tickets=true"
        try:
            response_string = self.get_uri(uri, expected_status_codes=200).response.content
        except RequestException:
            message = "Failed to get authorization status between revision ID %s and %s.".format(old_revision_id,
                                                                                                 new_revision_id)
            logger.critical(message)
            raise IOError(message)
        else:
            return Change_Authorization.from_xml_string(response_string)

    def get_revision_by_id(self, revision_id):
        """Get a SecureTrack device revision by ID.

        :param revision_id: The ID  of the revision we want to get.
        :type revision_id: int
        :return: The revision with the specified ID.
        :rtype: Device_Revision
        :raise ValueError: If a revision with the specified ID does not exist.
        :raise IOError: If there was a communication problem trying to get the revision.
        """
        logger.info("Getting SecureTrack revision with ID %s.", revision_id)
        try:
            response_string = self.get_uri("/securetrack/api/revisions/{}".format(revision_id),
                                           expected_status_codes=200).response.content
        except REST_Not_Found_Error:
            message = "Device with ID {} does not exist.".format(revision_id)
            logger.critical(message)
            raise ValueError(message)
        except RequestException:
            message = "Failed to get revision with ID {}.".format(revision_id)
            logger.critical(message)
            raise IOError(message)
        return Device_Revision.from_xml_string(response_string)

    def get_domains(self):
        """Get the list of domains from SecureTrack.

        :return: Available domains
        :rtype: Domains
        """
        logger.info("Getting domains from SecureTrack")
        try:
            response_string = self.get_uri("/securetrack/api/domains", expected_status_codes=200).response.content
        except RequestException:
            message = "Failed to get domains"
            logger.critical(message)
            raise IOError(message)
        return Domains.from_xml_string(response_string)

    def get_domain_by_id(self, domain_id):
        """Get a domain by ID from SecureTrack.

        :param domain_id: the Id of the domain
        :type domain_id: int|str
        :return: Domain information
        :rtype: Domain
        """
        logger.info("Getting domain with ID {}".format(domain_id))
        try:
            response_string = self.get_uri("/securetrack/api/domains/{}".format(domain_id),
                                           expected_status_codes=200).response.content
        except RequestException:
            message = "Failed to get domain with ID {}".format(domain_id)
            logger.critical(message)
            raise ValueError(message)
        return Domain.from_xml_string(response_string)

    def get_security_policy_device_violations_by_severity(self, device_id, severity, policy_type=None):
        logger.info("Getting rule violation by device id '{}' and severity '{}'".format(device_id, severity))
        parameters = "severity={}".format(severity) if policy_type is None else "type={}&severity={}".format(
            policy_type, severity)
        url = "/securetrack/api/violating_rules/{}/device_violations?{}".format(device_id, parameters)
        try:
            response_string = self.get_uri(url, expected_status_codes=200).response.content
        except RequestException:
            message = "Failed to get the rules for network object with ID {}.".format(device_id)
            logger.critical(message)
            raise IOError(message)
        return SecurityPolicyDeviceViolations.from_xml_string(response_string)

    def get_security_policy_violations_for_all_devices(self, cp_types_to_exclude=None, thread_count=None):
        """Returns a dictionary with all the devices and their violations

        :param cp_types_to_exclude: list/tuple of cp_types to exclude
        :type cp_types_to_exclude: list/tuple
        :return: dictionary of the form {device -> {severity: [violations]}}
        :rtype: dict[Device,dict[str,SecurityPolicyDeviceViolations]
        """
        if thread_count is None:
            thread_count = multiprocessing.cpu_count()
        process_pool = multiprocessing.pool.ThreadPool(processes=thread_count)
        severity_levels_list = tuple(level.value for level in SeverityLevels)
        devices_list = self.get_devices_list()

        if cp_types_to_exclude:
            devices_list = [device for device in devices_list if device.model not in cp_types_to_exclude]

        violations = {}
        for device in devices_list:
            violations[device] = {}
            for severity in severity_levels_list:
                violations[device][severity] = process_pool.apply_async(
                    self.get_security_policy_device_violations_by_severity, args=(device.id, severity),
                    kwds={'policy_type': 'SECURITY_POLICY'})

        for device, violations_dict in violations.items():
            for severity, violations_results in violations_dict.items():
                try:
                    violations[device][severity] = violations_results.get()
                except REST_Internal_Server_Error:
                    violations[device][severity] = None

        return violations

    def dereference_rule(self, rule, device_id=None):
        """Convert the object references in a Rule to the actual objects.

        :type device_id: int
        :param device_id: The ID of the device that contains the rule. If not specified, taken from the rule itself.
        :type rule: Secure_Track.XML_Objects.REST.Rules.Rule
        :rtype Secure_Track.XML_Objects.REST.Rules.Rule
        """
        if device_id is None:
            device_id = rule.device_id
        logger.info("De-referencing rule for device ID %s.", device_id)
        src_network_object_ids = [src.id for src in rule.src_networks]
        dst_network_object_ids = [dst.id for dst in rule.dst_networks]
        network_objects = self.get_network_objects_by_device_and_object_ids(device_id, set(
            itertools.chain(src_network_object_ids, dst_network_object_ids)))
        network_object_id_to_network_objects = {network_object.id: network_object for network_object in network_objects}

        service_ids = [srv.id for srv in rule.dst_services]
        services = self.get_services_by_device_and_object_ids(device_id, service_ids)
        service_id_to_service = {service.id: service for service in services}
        rule.src_networks = [network_object_id_to_network_objects[src_id] for src_id in src_network_object_ids]
        rule.dst_networks = [network_object_id_to_network_objects[dst_id] for dst_id in dst_network_object_ids]
        rule.dst_services = [service_id_to_service[service_id] for service_id in service_ids]
        return rule

    def dereference_rule_list(self, rule_list, device_id=None):
        """Convert the object references in each Rule in a Rules_List to the actual objects.
        This method assumes that all the rules in the list are from the same device.

        :type device_id: int
        :param device_id: The ID of the device that contains the rules. If not specified, taken from the first rule.
        :type rule_list: Secure_Track.XML_Objects.REST.Rules.Rules_List|XML_List[Rule]
        :rtype: Secure_Track.XML_Objects.REST.Rules.Rules_List
        """
        if device_id is None:
            device_id = rule_list[0].device_id
        logger.info("De-referencing rules for device ID %s.", device_id)
        rule_to_src_ids = {}
        rule_to_dst_ids = {}
        rule_to_srv_ids = {}
        for rule in rule_list:
            rule_to_src_ids[rule] = [src.id for src in rule.src_networks]
            rule_to_dst_ids[rule] = [dst.id for dst in rule.dst_networks]
            rule_to_srv_ids[rule] = [srv.id for srv in rule.dst_services]
        network_objects = self.get_network_objects_by_device_and_object_ids(device_id, set(
            itertools.chain(itertools.chain.from_iterable(rule_to_src_ids.values()),
                            itertools.chain.from_iterable(rule_to_dst_ids.values()))))
        network_object_id_to_network_objects = {network_object.id: network_object for network_object in network_objects}
        services = self.get_services_by_device_and_object_ids(device_id, set(rule_to_srv_ids.values()))
        service_id_to_service = {service.id: service for service in services}
        for index, rule in enumerate(rule_list):
            rule.src_networks = [network_object_id_to_network_objects[src_id] for src_id in rule_to_src_ids[rule]]
            rule.dst_networks = [network_object_id_to_network_objects[dst_id] for dst_id in rule_to_dst_ids[rule]]
            rule.dst_services = [service_id_to_service[service_id] for service_id in rule_to_srv_ids[rule]]
            rule_list[index] = rule
        return rule_list

    def get_services_by_device_and_object_ids(self, device_id, service_ids):
        """Get the network objects for a device.

        :param device_id: The device ID for which we want to get network objects.
        :type device_id: int
        :param service_ids: The ID of the service
        :type service_ids: int|collections.Iterable[int]
        :return: The service for the specified device with the specified ID.
        :rtype: Single_Service|Group_Service
        :raise ValueError: If a device with the specified ID does not exist.
        :raise IOError: If there was a communication problem trying to get the network objects.
        """
        if isinstance(service_ids, collections.Iterable):
            service_ids = ",".join([str(service_id) for service_id in service_ids])
        logger.info("Getting service with ID %s for device %s.", service_ids, device_id)
        try:
            response_string = self.get_uri("/securetrack/api/devices/{}/services/{}".format(device_id, service_ids),
                                           expected_status_codes=200).response.content
        except RequestException:
            message = "Failed to get the service with ID {} for device ID {}.".format(service_ids, device_id)
            logger.critical(message)
            raise IOError(message)
        except REST_Not_Found_Error:
            message = "Device with ID {} does not exist.".format(device_id)
            logger.critical(message)
            raise ValueError(message)
        else:
            return Services_List.from_xml_string(response_string)

    def get_services_by_revision_and_object_ids(self, revision_id, service_ids=""):
        """Get the services for a revision.

        :param revision_id: The revision ID for which we want to get network objects.
        :type revision_id: int
        :param service_ids: The ID of the service
        :type service_ids: int|collections.Iterable[int]
        :return: The service for the specified revision with the specified ID.
        :rtype: Services_List
        :raise ValueError: If a revision with the specified ID does not exist.
        :raise IOError: If there was a communication problem trying to get the services.
        """
        if isinstance(service_ids, collections.Iterable):
            service_ids = ",".join([str(service_id) for service_id in service_ids])
        logger.info("Getting service with ID %s for revision %s.", service_ids, revision_id)
        try:
            response_string = self.get_uri("/securetrack/api/revisions/{}/services/{}".format(revision_id, service_ids),
                                           expected_status_codes=200).response.content
        except RequestException:
            message = "Failed to get the service with ID {} for revision ID {}.".format(service_ids, revision_id)
            logger.critical(message)
            raise IOError(message)
        except REST_Not_Found_Error:
            message = "Device with ID {} does not exist.".format(revision_id)
            logger.critical(message)
            raise ValueError(message)
        else:
            return Services_List.from_xml_string(response_string)

    def get_network_objects_by_revision_and_object_ids(self, revision_id, network_object_ids=""):
        """Get the network objects for a device.

        :param revision_id: The revision ID for which we want to get network objects.
        :type revision_id: int
        :param network_object_ids: The ID of the network object to get
        :type network_object_ids: int|collections.Iterable[int]
        :return: The network objects for the specified revision.
        :rtype: Network_Objects_List
        :raise ValueError: If a revision with the specified ID does not exist.
        :raise IOError: Ifp there was a communication problem trying to get the network objects.
        """
        logger.info("Getting network object with ID %s for revision %s.", network_object_ids, revision_id)
        if isinstance(network_object_ids, collections.Iterable):
            network_object_ids = ",".join([str(network_object_id) for network_object_id in network_object_ids])
        try:
            response_string = self.get_uri(
                "/securetrack/api/revisions/{}/network_objects/{}".format(revision_id, network_object_ids),
                expected_status_codes=200).response.content
        except RequestException:
            message = "Failed to get the list of rules for revision ID {}.".format(revision_id)
            logger.critical(message)
            raise IOError(message)
        except (REST_Not_Found_Error, IndexError):
            message = "Revision with ID {} does not exist.".format(revision_id)
            logger.critical(message)
            raise ValueError(message)
        return Network_Objects_List.from_xml_string(response_string)

    def get_network_objects_by_device_and_object_ids(self, device_id, network_object_ids):
        """Get the network objects for a device.

        :param device_id: The device ID for which we want to get network objects.
        :type device_id: int
        :param network_object_ids: The ID of the network object to get
        :type network_object_ids: int|collections.Iterable[int]
        :return: The network objects for the specified device.
        :rtype: Network_Objects_List
        :raise ValueError: If a device with the specified ID does not exist.
        :raise IOError: Ifp there was a communication problem trying to get the network objects.
        """
        logger.info("Getting network object with ID %s for device %s.", network_object_ids, device_id)
        if isinstance(network_object_ids, collections.Iterable):
            network_object_ids = ",".join([str(network_object_id) for network_object_id in network_object_ids])
        try:
            response_string = self.get_uri(
                "/securetrack/api/devices/{}/network_objects/{}".format(device_id, network_object_ids),
                expected_status_codes=200).response.content
        except RequestException:
            message = "Failed to get the list of rules for device ID {}.".format(device_id)
            logger.critical(message)
            raise IOError(message)
        except (REST_Not_Found_Error, IndexError):
            message = "Device with ID {} does not exist.".format(device_id)
            logger.critical(message)
            raise ValueError(message)
        return Network_Objects_List.from_xml_string(response_string)

    def __get_device_to_id(self, devices):
        if devices is None:
            device_id_to_device = {device.id: device for device in self.get_devices_list()}
        else:
            device_id_to_device = {device.id: device for device in devices}
        return device_id_to_device

    def get_latest_ready_revision_for_device_id(self, device_id):
        """Get the latest ready for the specified device ID.

        :param device_id: The device ID for which to get the latest specified revision.
        :type device_id: int|str
        :return: The latest ready revision for the device.
        :rtype: Device_Revision
        :raise ValueError: If the device has not ready revisions.
        """
        revisions = self.get_device_revisions_by_id(device_id)
        revisions.sort()
        for revision in revisions:
            if revision.is_ready():
                return revision
        raise ValueError("No ready revisions for device with ID {}.".format(device_id))

    def get_latest_revision_for_device_id(self, device_id):
        """Get the latest revision for device

        :param device_id: The device ID for which we want to get the latest revision
        :type device_id: str|int
        return: The latest revision for the device
        :rtype: Device_Revision
        :raise ValueError: If no revision was found
        :raise IOError: API call failed
        """
        logger.info("Getting SecureTrack latest revision for device with ID %s.", device_id)
        try:
            response_string = self.get_uri("/securetrack/api/devices/{}/latest_revision/".format(device_id),
                                           expected_status_codes=200).response.content
        except REST_Not_Found_Error:
            message = "Device with ID {} does not exist or has no revisions.".format(device_id)
            logger.critical(message)
            raise ValueError(message)
        except RequestException:
            message = "Failed to GET latest revision for the device with ID {}.".format(device_id)
            logger.critical(message)
            raise IOError(message)
        return Device_Revision.from_xml_string(response_string)

    def get_device_routes(self, device_id, is_generic=None, start=None, count=None):
        """Get the list of device routes from SecureTrack.

        :return: list of available routes
        :rtype: RoutesList
        """
        logger.info("Getting device routes from SecureTrack")
        device_route_uri_suffix = ""
        if is_generic:
            device_route_uri_suffix += "&is_generic={}".format(is_generic)
        if start and count:
            device_route_uri_suffix += "&start={}&count={}".format(start, count)
        try:
            response_string = self.get_uri(
                "/securetrack/api/devices/topology_routes?mgmtId={}{}".format(device_id, device_route_uri_suffix),
                expected_status_codes=200).response.content
        except REST_Not_Found_Error:
            message = "Device with ID {} does not exist.".format(device_id)
            logger.critical(message)
            raise ValueError(message)
        except RequestException:
            message = "Failed to get routes for device id '{}'".format(device_id)
            logger.critical(message)
            raise IOError(message)
        return RoutesList.from_xml_string(response_string)

    def get_internet_referral_object_for_device_id(self, device_id):
        """Get the internet referral object for StoneSoft (except master engine) or Check Point SMC/CMA devices.

        :rtype: InternetReferralObject
        :type device_id: int
        """
        logger.info("Getting internet referral object for SecureTrack device with ID %s", device_id)
        uri = "/securetrack/api/internet_referral/{}".format(device_id)
        try:
            response = self.get_uri(uri, 200).response.content
        except RequestException as error:
            message = "Failed to get internet referral object for device. Error: {}".format(error)
            logger.critical(message)
            raise IOError(message)
        return InternetReferralObject.from_xml_string(response)

    def set_internet_referral_object_for_device_id(self, device_id, internet_referral_object):
        """Set the internet referral object for StoneSoft (except master engine) or Check Point SMC/CMA devices.

        :type internet_referral_object: InternetReferralObject
        :type device_id: int
        """
        logger.info("Setting internet referral object for SecureTrack device with ID %s", device_id)
        uri = "/securetrack/api/internet_referral/{}".format(device_id)
        try:
            self.put_uri(uri, internet_referral_object.to_xml_string(), expected_status_codes=200).response.content
        except RequestException as error:
            message = "Failed to set internet referral object for device. Error: {}".format(error)
            logger.critical(message)
            raise IOError(message)

    def get_topology_path(self, sources, destinations, services, url_params=None):
        """
        TODO: docstring
        :param sources:
        :param destinations:
        :param services:
        :param url_params:

        :return:
        """
        if not url_params:
            url_params=""
        else:
            param_builder = URLParamBuilderDict(url_params)
            url_params = param_builder.build(prepend_question_mark=False)

        src = ",".join(sources) if sources else '0.0.0.0'
        dst = ",".join(destinations) if destinations else '0.0.0.0'
        srv = ",".join(services) if services else 'ANY'
        try:
            uri = "/securetrack/api/topology/path?src={}&dst={}&service={}{}".format(src, dst, srv, url_params)
            path_cal_results = self.get_uri(uri, expected_status_codes=200).response.content
            return PathCalculationResults.from_xml_string(path_cal_results)
        except RequestException as error:
            message = "Failed to get SecureTrack topology path. Error: {}".format(error)
            raise IOError(message)

    def get_nat_rules_by_device_id(self, device_id, input_interface="Any", **kwargs):
        """ Get NAT rules based on device id

        :param device_id: SecureTrack device ID
        :param input_interface: Input interface for NAT rules, "any" for all interfaces
        :param kwargs:
                        output_interface: output interface for NAT rules, "any" for all interfaces
                        nat_stage: NAT stage for NAT rules allowable values: "pre_policy" , "post_policy" or "both"
                        nat_type: NAT stage for NAT rules allowable values: "vip" or "reverse_vip"
        :return:
        """
        logger.info("Getting NAT rules for device {}, input_interface {}".format(device_id, input_interface))
        url_params = ""
        if kwargs:
            url_params = " ".join(["{}={}".format(key, value) for key, value in kwargs.items()])

        url_template = "/securetrack/api/devices/{}/nat_rules/bindings?input_interface={}{}"
        url = url_template.format(device_id, input_interface, url_params)
        try:
            response_string = self.get_uri(url, expected_status_codes=200).response.content
        except RequestException:
            msg = "Failed to get the list of NAT rules for device id {} with input_interface={} and {}"
            raise IOError(msg.format(device_id, input_interface, url_params))
        except REST_Bad_Request_Error:
            message = "Device with ID {} does not have a ready revision.".format(device_id)
            raise ValueError(message)
        return NatRules.from_xml_string(response_string)<|MERGE_RESOLUTION|>--- conflicted
+++ resolved
@@ -1161,11 +1161,6 @@
             csv_buffer = io.StringIO()
             csv_writer = csv.writer(csv_buffer)
             existing_zones = [zone.name for zone in self.get_zones()]
-
-            logger.debug("")
-            logger.debug(existing_zones)
-            logger.debug("")
-
             valid_access_types = ("restricted", "blocked", "ignored")
             valid_severity_types = ("low", "medium", "high", "critical")
             csv_writer.writerow(("from zone", "to zone", "severity", "access type", "allowed services"))
@@ -1405,9 +1400,6 @@
         url = "/securetrack/api/zones?context={}".format(domain_id)
         try:
             response_string = self.get_uri(url, expected_status_codes=200).response.content
-            logger.debug("")
-            logger.debug(response_string)
-            logger.debug("")
         except RequestException:
             message = "Failed to get the list of zones."
             logger.critical(message)
@@ -1778,15 +1770,8 @@
                     network_object = net_obj
                     break
             else:
-<<<<<<< HEAD
-                message = "Network object with id {} does not exists on device id {}".format(network_object_id,
-                                                                                             device_id)
-                logger.critical(message)
-                raise ValueError(message)
-=======
                 message = "Network object with id {} does not exists on device id {}"
                 raise ValueError(message.format(network_object_id, device_id))
->>>>>>> b513c1a4
         except RequestException:
             message = "Failed to get network objects for device ID {}.".format(device_id)
             raise IOError(message)
