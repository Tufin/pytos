
__author__ = "PS-Solutions"
<<<<<<< HEAD
__version__ = "1.2.4"
=======
__version__ = "1.2.3"
>>>>>>> 00ff1858
<|MERGE_RESOLUTION|>--- conflicted
+++ resolved
@@ -1,7 +1,3 @@
 
 __author__ = "PS-Solutions"
-<<<<<<< HEAD
-__version__ = "1.2.4"
-=======
-__version__ = "1.2.3"
->>>>>>> 00ff1858
+__version__ = "1.2.4"